.PHONY: all clean test lint build install

<<<<<<< HEAD
ROOT_DIR=$(shell dirname $(realpath $(lastword $(MAKEFILE_LIST))))
SRCDIRS= sensorapp/sensorserver sensorapp/sensorfetcher camerapp/imageserver camerapp/imagefetcher bwtester/bwtestserver bwtester/bwtestclient bat tools/pathdb_dump ssh/client ssh/server netcat webapp _examples/helloworld _examples/shttp/client _examples/shttp/server _examples/boingboing
TARGETS = $(foreach D,$(SRCDIRS),$(D)/$(notdir $(D)))
=======
BIN = bin
# Default DESTDIR for installation uses fallback sequence, as documented by go install;
#   This Make-escaped ($ replaced with $$) shell oneliner sources the
#   environment as returned by go env, and uses the "Default Values" parameter
#   expansion ${variable:-default} to implement the fallback sequence:
#     $GOBIN, else $GOPATH/bin, else $HOME/go/bin
DESTDIR = $(shell set -a; eval $$( go env ); echo $${GOBIN:-$${GOPATH:-$${HOME}/go}/bin})
>>>>>>> c4cfb356

all: lint build

build: scion-bat \
	scion-bwtestclient scion-bwtestserver \
	scion-imagefetcher scion-imageserver \
	scion-netcat \
	scion-sensorfetcher scion-sensorserver \
	scion-ssh scion-sshd \
	example-helloworld \
	example-shttp-client example-shttp-server

clean:
	go clean ./...
	rm -f bin/*

test: lint
	go test -v ./...

setup_lint:
	@# Install golangci-lint (as dumb as this looks, this is the recommended way to install)
	curl -sfL https://raw.githubusercontent.com/golangci/golangci-lint/master/install.sh| sh -s -- -b $$(go env GOPATH)/bin v1.26.0

lint:
	@type golangci-lint > /dev/null || ( echo "golangci-lint not found. Install it manually or by running 'make setup_lint'."; exit 1 )
	golangci-lint run

install: all
  # Note: install everything but the examples
	mkdir -p $(DESTDIR)
	cp -t $(DESTDIR) $(BIN)/scion-*

integration: all
	go test -v -tags=integration ./... ./_examples/helloworld/

.PHONY: scion-bat
scion-bat:
	go build -o $(BIN)/$@ ./bat/

.PHONY: scion-bwtestclient
scion-bwtestclient:
	go build -o $(BIN)/$@ ./bwtester/bwtestclient/

.PHONY: scion-bwtestserver
scion-bwtestserver:
	go build -o $(BIN)/$@ ./bwtester/bwtestserver/

.PHONY: scion-imagefetcher
scion-imagefetcher:
	go build -o $(BIN)/$@ ./camerapp/imagefetcher/

.PHONY: scion-imageserver
scion-imageserver:
	go build -o $(BIN)/$@ ./camerapp/imageserver/

.PHONY: scion-netcat
scion-netcat:
	go build -o $(BIN)/$@ ./netcat/

.PHONY: scion-sensorfetcher
scion-sensorfetcher:
	go build -o $(BIN)/$@ ./sensorapp/sensorfetcher/

.PHONY: scion-sensorserver
scion-sensorserver:
	go build -o $(BIN)/$@ ./sensorapp/sensorserver/

.PHONY: scion-ssh
scion-ssh:
	go build -o $(BIN)/$@ ./ssh/client/

.PHONY: scion-sshd
scion-sshd:
	go build -o $(BIN)/$@ ./ssh/server/

.PHONY: scion-webapp
scion-webapp:
	go build -o $(BIN)/$@ ./webapp/

.PHONY: example-helloworld
example-helloworld:
	go build -o $(BIN)/$@ ./_examples/helloworld/

.PHONY: example-shttp-client
example-shttp-client:
	go build -o $(BIN)/$@ ./_examples/shttp/client

.PHONY: example-shttp-server
example-shttp-server:
	go build -o $(BIN)/$@ ./_examples/shttp/server<|MERGE_RESOLUTION|>--- conflicted
+++ resolved
@@ -1,10 +1,5 @@
 .PHONY: all clean test lint build install
 
-<<<<<<< HEAD
-ROOT_DIR=$(shell dirname $(realpath $(lastword $(MAKEFILE_LIST))))
-SRCDIRS= sensorapp/sensorserver sensorapp/sensorfetcher camerapp/imageserver camerapp/imagefetcher bwtester/bwtestserver bwtester/bwtestclient bat tools/pathdb_dump ssh/client ssh/server netcat webapp _examples/helloworld _examples/shttp/client _examples/shttp/server _examples/boingboing
-TARGETS = $(foreach D,$(SRCDIRS),$(D)/$(notdir $(D)))
-=======
 BIN = bin
 # Default DESTDIR for installation uses fallback sequence, as documented by go install;
 #   This Make-escaped ($ replaced with $$) shell oneliner sources the
@@ -12,7 +7,6 @@
 #   expansion ${variable:-default} to implement the fallback sequence:
 #     $GOBIN, else $GOPATH/bin, else $HOME/go/bin
 DESTDIR = $(shell set -a; eval $$( go env ); echo $${GOBIN:-$${GOPATH:-$${HOME}/go}/bin})
->>>>>>> c4cfb356
 
 all: lint build
 
@@ -92,6 +86,10 @@
 scion-webapp:
 	go build -o $(BIN)/$@ ./webapp/
 
+.PHONY: example-boingboing
+example-boingboing:
+	go build -o $(BIN)/$@ ./_examples/boingboing/
+
 .PHONY: example-helloworld
 example-helloworld:
 	go build -o $(BIN)/$@ ./_examples/helloworld/
